--- conflicted
+++ resolved
@@ -8,6 +8,7 @@
 
 /**
  * A convenience properties reader providing boiler plate to read properties, set defaults and logging the process.
+ *
  * @author Jose Duarte
  * @since 1.5.0
  */
@@ -39,7 +40,8 @@
 
     /**
      * Read int from given field or set defaultValue
-     * @param field the property name
+     *
+     * @param field        the property name
      * @param defaultValue the default value, if null the property is considered non-optional
      * @return the parsed int value
      * @throws IllegalArgumentException if property is not optional and can't be read
@@ -48,19 +50,19 @@
         String value = props.getProperty(field);
         int finalValue;
         if (value == null || value.trim().equals("")) {
-            if (defaultValue!=null) {
+            if (defaultValue != null) {
                 logger.warn("Optional property '{}' is not specified correctly in config file {} found in URL {}.  Will use default value '{}' instead.", field, fileName, configUrl, defaultValue);
                 finalValue = defaultValue;
             } else {
                 logger.error("Property '{}' is not specified correctly in config file {} found in URL {}", field, fileName, configUrl);
-                throw new IllegalArgumentException("Missing configuration '" + field + "' in '"+fileName+"' found in URL "+configUrl);
+                throw new IllegalArgumentException("Missing configuration '" + field + "' in '" + fileName + "' found in URL " + configUrl);
             }
         } else {
             try {
                 finalValue = Integer.parseInt(value);
                 logger.info("Using value '{}' for configuration field '{}'", value, field);
             } catch (NumberFormatException e) {
-                if (defaultValue!=null) {
+                if (defaultValue != null) {
                     logger.warn("Could not parse integer from specified value '{}' for optional property '{}'", value, field);
                     finalValue = defaultValue;
                 } else {
@@ -75,7 +77,8 @@
 
     /**
      * Read double from given field or set defaultValue
-     * @param field the property name
+     *
+     * @param field        the property name
      * @param defaultValue the default value, if null the property is considered non-optional
      * @return the parsed double value
      * @throws IllegalArgumentException if property is not optional and can't be read
@@ -84,19 +87,19 @@
         String value = props.getProperty(field);
         double finalValue;
         if (value == null || value.trim().equals("")) {
-            if (defaultValue!=null) {
+            if (defaultValue != null) {
                 logger.warn("Optional property '{}' is not specified correctly in config file {} found in URL {}.  Will use default value '{}' instead.", field, fileName, configUrl, defaultValue);
                 finalValue = defaultValue;
             } else {
                 logger.error("Property '{}' is not specified correctly in config file {} found in URL {}", field, fileName, configUrl);
-                throw new IllegalArgumentException("Missing configuration '" + field + "' in '"+fileName+"' found in URL "+configUrl);
+                throw new IllegalArgumentException("Missing configuration '" + field + "' in '" + fileName + "' found in URL " + configUrl);
             }
         } else {
             try {
                 finalValue = Double.parseDouble(value);
                 logger.info("Using value '{}' for configuration field '{}'", value, field);
             } catch (NumberFormatException e) {
-                if (defaultValue!=null) {
+                if (defaultValue != null) {
                     logger.warn("Could not parse double from specified value '{}' for optional property '{}'", value, field);
                     finalValue = defaultValue;
                 } else {
@@ -110,7 +113,8 @@
 
     /**
      * Read String from given field or set defaultValue
-     * @param field the property name
+     *
+     * @param field        the property name
      * @param defaultValue the default value, if null the property is considered non-optional
      * @return the parsed string value
      * @throws IllegalArgumentException if property is not optional and can't be read
@@ -119,12 +123,12 @@
         String value = props.getProperty(field);
         String finalValue;
         if (value == null || value.trim().equals("")) {
-            if (defaultValue!=null) {
+            if (defaultValue != null) {
                 logger.warn("Optional property '{}' is not specified correctly in config file {} found in URL {}. Will use default value '{}' instead.", field, fileName, configUrl, defaultValue);
                 finalValue = defaultValue;
             } else {
                 logger.error("Property '{}' is not specified correctly in config file {} found in URL {}", field, fileName, configUrl);
-                throw new IllegalArgumentException("Missing configuration '" + field + "' in '"+fileName+"' found in URL "+configUrl);
+                throw new IllegalArgumentException("Missing configuration '" + field + "' in '" + fileName + "' found in URL " + configUrl);
             }
         } else {
             logger.info("Using value '{}' for configuration field '{}'", value, field);
@@ -136,6 +140,7 @@
 
     /**
      * Read a comma separated double array from given field
+     *
      * @param field the property name
      * @return a double array
      * @throws IllegalArgumentException if property can't be read
@@ -145,18 +150,18 @@
         double[] doubleArrValue;
         if (value == null || value.trim().equals("")) {
             logger.error("Field '{}' is not specified correctly in config file {} found in URL {}", field, fileName, configUrl);
-            throw new IllegalArgumentException("Missing configuration '"+field+"'");
+            throw new IllegalArgumentException("Missing configuration '" + field + "'");
         } else {
             logger.info("Using value '{}' for configuration field '{}'", value, field);
         }
         String[] tokens = value.split(",\\s*");
         doubleArrValue = new double[tokens.length];
-        for (int i=0; i<tokens.length; i++) {
+        for (int i = 0; i < tokens.length; i++) {
             try {
                 doubleArrValue[i] = Double.parseDouble(tokens[i]);
             } catch (NumberFormatException e) {
                 logger.error("Could not parse double from specified value '{}' at index {} for property '{}'", tokens[i], i, field);
-                throw new IllegalArgumentException("Could not parse double from specified '"+field+"' property");
+                throw new IllegalArgumentException("Could not parse double from specified '" + field + "' property");
             }
 
         }
@@ -165,6 +170,7 @@
 
     /**
      * Read a comma separated int array from given field
+     *
      * @param field the property name
      * @return an int array
      * @throws IllegalArgumentException if property can't be read
@@ -174,18 +180,18 @@
         int[] intArrValue;
         if (value == null || value.trim().equals("")) {
             logger.error("Field '{}' is not specified correctly in config file {} found in URL {}", field, fileName, configUrl);
-            throw new IllegalArgumentException("Missing configuration '"+field+"'");
+            throw new IllegalArgumentException("Missing configuration '" + field + "'");
         } else {
             logger.info("Using value '{}' for configuration field '{}'", value, field);
         }
         String[] tokens = value.split(",\\s*");
         intArrValue = new int[tokens.length];
-        for (int i=0; i<tokens.length; i++) {
+        for (int i = 0; i < tokens.length; i++) {
             try {
                 intArrValue[i] = Integer.parseInt(tokens[i]);
             } catch (NumberFormatException e) {
                 logger.error("Could not parse int from specified value '{}' at index {} for property '{}'", tokens[i], i, field);
-                throw new IllegalArgumentException("Could not parse int from specified '"+field+"' property");
+                throw new IllegalArgumentException("Could not parse int from specified '" + field + "' property");
             }
 
         }
@@ -193,16 +199,8 @@
     }
 
     /**
-<<<<<<< HEAD
-     * Checks if property exists in the configuration profile.
-     * 
-     * @param field the property name
-     * @return true if property exists, false otherwise.
-     */
-    public boolean propertyExists(String field) {
-        return props.containsKey(field);
-=======
      * Read a comma separated String array from given field. Commas are not an allowed value within the strings.
+     *
      * @param field the property name
      * @return a String array
      * @throws IllegalArgumentException if property can't be read
@@ -212,7 +210,7 @@
         String[] stringArrValue;
         if (value == null || value.trim().equals("")) {
             logger.error("Field '{}' is not specified correctly in config file {} found in URL {}", field, fileName, configUrl);
-            throw new IllegalArgumentException("Missing configuration '"+field+"'");
+            throw new IllegalArgumentException("Missing configuration '" + field + "'");
         } else {
             logger.info("Using value '{}' for configuration field '{}'", value, field);
         }
@@ -220,6 +218,15 @@
         stringArrValue = new String[tokens.length];
         System.arraycopy(tokens, 0, stringArrValue, 0, tokens.length);
         return stringArrValue;
->>>>>>> f9417e94
+    }
+
+    /**
+     * Checks if property exists in the configuration profile.
+     *
+     * @param field the property name
+     * @return true if property exists, false otherwise.
+     */
+    public boolean propertyExists(String field) {
+        return props.containsKey(field);
     }
 }