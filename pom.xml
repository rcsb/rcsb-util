--- conflicted
+++ resolved
@@ -5,11 +5,7 @@
     <artifactId>rcsb-util</artifactId>
     <packaging>jar</packaging>
     <name>RCSB utils</name>
-<<<<<<< HEAD
-    <version>1.4.0</version>
-=======
     <version>1.5.0-SNAPSHOT</version>
->>>>>>> e3b04c7b
     <properties>
         <project.build.sourceEncoding>UTF-8</project.build.sourceEncoding>
         <project.build.targetEncoding>UTF-8</project.build.targetEncoding>
@@ -51,7 +47,7 @@
 			<artifactId>log4j-slf4j-impl</artifactId>
 			<version>${log4j.version}</version>
 			<!-- runtime scope includes the test scope as well -->
-			<scope>runtime</scope>			
+			<scope>runtime</scope>
 		</dependency>
 		<!-- Log4j API and Core implementation required for binding -->
 		<dependency>
@@ -59,14 +55,14 @@
 			<artifactId>log4j-api</artifactId>
 			<version>${log4j.version}</version>
 			<!-- runtime scope includes the test scope as well -->
-			<scope>runtime</scope>			
+			<scope>runtime</scope>
 		</dependency>
 		<dependency>
 			<groupId>org.apache.logging.log4j</groupId>
 			<artifactId>log4j-core</artifactId>
 			<version>${log4j.version}</version>
 			<!-- runtime scope includes the test scope as well -->
-			<scope>runtime</scope>			
+			<scope>runtime</scope>
 		</dependency>
 	</dependencies>
 
