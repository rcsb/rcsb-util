<<<<<<< HEAD
<project xmlns="http://maven.apache.org/POM/4.0.0" xmlns:xsi="http://www.w3.org/2001/XMLSchema-instance"
	xsi:schemaLocation="http://maven.apache.org/POM/4.0.0 http://maven.apache.org/maven-v4_0_0.xsd">

	<parent>
		<groupId>org.rcsb</groupId>
		<artifactId>rcsb-common</artifactId>
		<version>1.2.0</version>
	</parent>

	<modelVersion>4.0.0</modelVersion>

	<artifactId>rcsb-util</artifactId>
	<packaging>jar</packaging>
	<name>RCSB utils</name>
	<version>1.1.0</version>


	<repositories>
		<repository>
			<id>maven2-repository.java.net</id>
			<name>Java.net Repository for Maven</name>
			<url>http://download.java.net/maven/2/</url>
			<layout>default</layout>
		</repository>
	</repositories>

	<dependencies>
		
		<dependency>
			<groupId>junit</groupId>
			<artifactId>junit</artifactId>
		</dependency>
	
		<dependency>
			<groupId>org.slf4j</groupId>
			<artifactId>slf4j-api</artifactId>
		</dependency>
		<!-- Binding for Log4J -->
		<dependency>
			<groupId>org.apache.logging.log4j</groupId>
			<artifactId>log4j-slf4j-impl</artifactId>
		</dependency>
		<!-- Log4j API and Core implementation required for binding -->
		<dependency>
			<groupId>org.apache.logging.log4j</groupId>
			<artifactId>log4j-api</artifactId>
		</dependency>
		<dependency>
			<groupId>org.apache.logging.log4j</groupId>
			<artifactId>log4j-core</artifactId>
		</dependency>
	</dependencies>

	<build>

		<plugins>
			<plugin>
				<artifactId>maven-compiler-plugin</artifactId>
			</plugin>
		</plugins>
	</build>
</project>
=======
<project xmlns="http://maven.apache.org/POM/4.0.0" xmlns:xsi="http://www.w3.org/2001/XMLSchema-instance"
	xsi:schemaLocation="http://maven.apache.org/POM/4.0.0 http://maven.apache.org/maven-v4_0_0.xsd">


	<modelVersion>4.0.0</modelVersion>

	<groupId>org.rcsb</groupId>
	<artifactId>rcsb-util</artifactId>
	<packaging>jar</packaging>
	<name>RCSB utils</name>
	<version>1.1.1-SNAPSHOT</version>

	<properties>
		<project.build.sourceEncoding>UTF-8</project.build.sourceEncoding>
		<project.build.targetEncoding>UTF-8</project.build.targetEncoding>

		<jdk.version>1.8</jdk.version>
	
		<slf4j.version>1.7.25</slf4j.version>
		<log4j.version>2.9.1</log4j.version>
		<junit.version>4.12</junit.version>

	</properties>

	<repositories>
		<repository>
			<id>maven2-repository.java.net</id>
			<name>Java.net Repository for Maven</name>
			<url>http://download.java.net/maven/2/</url>
			<layout>default</layout>
		</repository>
	</repositories>

	<distributionManagement>
		<downloadUrl>http://nexus.rcsb.org/nexus/content/repositories/releases/</downloadUrl>
		<repository>
			<id>releases</id>
			<name>RCSB PDB Maven Repository</name>
			<url>http://nexus.rcsb.org/nexus/content/repositories/releases</url>

		</repository>
		<snapshotRepository>
			<id>snapshots</id>
			<url>http://nexus.rcsb.org/nexus/content/repositories/snapshots</url>
			<uniqueVersion>false</uniqueVersion>
		</snapshotRepository>
	</distributionManagement>

	<dependencies>
		
		<dependency>
			<groupId>junit</groupId>
			<artifactId>junit</artifactId>
			<version>${junit.version}</version>
			<scope>test</scope>
		</dependency>
	
		<dependency>
			<groupId>org.slf4j</groupId>
			<artifactId>slf4j-api</artifactId>
			<version>${slf4j.version}</version>
		</dependency>
		<!-- Binding for Log4J -->
		<dependency>
			<groupId>org.apache.logging.log4j</groupId>
			<artifactId>log4j-slf4j-impl</artifactId>
			<version>${log4j.version}</version>
			<!-- runtime scope includes the test scope as well -->
			<scope>runtime</scope>			
		</dependency>
		<!-- Log4j API and Core implementation required for binding -->
		<dependency>
			<groupId>org.apache.logging.log4j</groupId>
			<artifactId>log4j-api</artifactId>
			<version>${log4j.version}</version>
			<!-- runtime scope includes the test scope as well -->
			<scope>runtime</scope>			
		</dependency>
		<dependency>
			<groupId>org.apache.logging.log4j</groupId>
			<artifactId>log4j-core</artifactId>
			<version>${log4j.version}</version>
			<!-- runtime scope includes the test scope as well -->
			<scope>runtime</scope>			
		</dependency>
	</dependencies>

	<build>

		<plugins>
			<plugin>
				<artifactId>maven-compiler-plugin</artifactId>
				<version>3.7.0</version>
				<configuration>
					<source>${jdk.version}</source>
					<target>${jdk.version}</target>
				</configuration>				
				
			</plugin>
		</plugins>
	</build>
</project>
>>>>>>> 7b1757a2
<|MERGE_RESOLUTION|>--- conflicted
+++ resolved
@@ -1,67 +1,3 @@
-<<<<<<< HEAD
-<project xmlns="http://maven.apache.org/POM/4.0.0" xmlns:xsi="http://www.w3.org/2001/XMLSchema-instance"
-	xsi:schemaLocation="http://maven.apache.org/POM/4.0.0 http://maven.apache.org/maven-v4_0_0.xsd">
-
-	<parent>
-		<groupId>org.rcsb</groupId>
-		<artifactId>rcsb-common</artifactId>
-		<version>1.2.0</version>
-	</parent>
-
-	<modelVersion>4.0.0</modelVersion>
-
-	<artifactId>rcsb-util</artifactId>
-	<packaging>jar</packaging>
-	<name>RCSB utils</name>
-	<version>1.1.0</version>
-
-
-	<repositories>
-		<repository>
-			<id>maven2-repository.java.net</id>
-			<name>Java.net Repository for Maven</name>
-			<url>http://download.java.net/maven/2/</url>
-			<layout>default</layout>
-		</repository>
-	</repositories>
-
-	<dependencies>
-		
-		<dependency>
-			<groupId>junit</groupId>
-			<artifactId>junit</artifactId>
-		</dependency>
-	
-		<dependency>
-			<groupId>org.slf4j</groupId>
-			<artifactId>slf4j-api</artifactId>
-		</dependency>
-		<!-- Binding for Log4J -->
-		<dependency>
-			<groupId>org.apache.logging.log4j</groupId>
-			<artifactId>log4j-slf4j-impl</artifactId>
-		</dependency>
-		<!-- Log4j API and Core implementation required for binding -->
-		<dependency>
-			<groupId>org.apache.logging.log4j</groupId>
-			<artifactId>log4j-api</artifactId>
-		</dependency>
-		<dependency>
-			<groupId>org.apache.logging.log4j</groupId>
-			<artifactId>log4j-core</artifactId>
-		</dependency>
-	</dependencies>
-
-	<build>
-
-		<plugins>
-			<plugin>
-				<artifactId>maven-compiler-plugin</artifactId>
-			</plugin>
-		</plugins>
-	</build>
-</project>
-=======
 <project xmlns="http://maven.apache.org/POM/4.0.0" xmlns:xsi="http://www.w3.org/2001/XMLSchema-instance"
 	xsi:schemaLocation="http://maven.apache.org/POM/4.0.0 http://maven.apache.org/maven-v4_0_0.xsd">
 
@@ -163,5 +99,4 @@
 			</plugin>
 		</plugins>
 	</build>
-</project>
->>>>>>> 7b1757a2
+</project>