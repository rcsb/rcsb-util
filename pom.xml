<project xmlns="http://maven.apache.org/POM/4.0.0" xmlns:xsi="http://www.w3.org/2001/XMLSchema-instance"
<<<<<<< HEAD
	xsi:schemaLocation="http://maven.apache.org/POM/4.0.0 http://maven.apache.org/maven-v4_0_0.xsd">
	<modelVersion>4.0.0</modelVersion>
	<groupId>org.rcsb</groupId>
	<artifactId>rcsb-util</artifactId>
	<packaging>jar</packaging>
	<name>RCSB utils</name>
	<version>1.3.0</version>
=======
         xsi:schemaLocation="http://maven.apache.org/POM/4.0.0 http://maven.apache.org/maven-v4_0_0.xsd">
    <modelVersion>4.0.0</modelVersion>
    <groupId>org.rcsb</groupId>
    <artifactId>rcsb-util</artifactId>
    <packaging>jar</packaging>
    <name>RCSB utils</name>
    <version>1.4.0-SNAPSHOT</version>
    <properties>
        <project.build.sourceEncoding>UTF-8</project.build.sourceEncoding>
        <project.build.targetEncoding>UTF-8</project.build.targetEncoding>
        <jdk.version>1.8</jdk.version>
        <slf4j.version>1.7.25</slf4j.version>
        <log4j.version>2.9.1</log4j.version>
        <junit.version>4.12</junit.version>
    </properties>

    <distributionManagement>
        <downloadUrl>http://nexus3.rcsb.org/repository/rcsb-super-proxy/</downloadUrl>
        <repository>
            <id>releases</id>
            <name>RCSB PDB Maven Repository</name>
            <url>http://nexus3.rcsb.org/repository/maven-releases/</url>
        </repository>
        <snapshotRepository>
            <id>snapshots</id>
            <url>http://nexus3.rcsb.org/repository/maven-snapshots/</url>
            <uniqueVersion>false</uniqueVersion>
        </snapshotRepository>
    </distributionManagement>

    <scm>
        <url>https://github.com/rcsb/rcsb-util</url>
        <connection>scm:git:git://github.com/rcsb/rcsb-util.git</connection>
    </scm>

    <dependencies>
>>>>>>> 2ef471e6

        <dependency>
            <groupId>junit</groupId>
            <artifactId>junit</artifactId>
            <version>${junit.version}</version>
            <scope>test</scope>
        </dependency>

<<<<<<< HEAD
		<jdk.version>1.8</jdk.version>
	
		<slf4j.version>1.7.25</slf4j.version>
		<log4j.version>2.9.1</log4j.version>
		<junit.version>4.12</junit.version>
	</properties>

	<distributionManagement>
		<downloadUrl>http://nexus3.rcsb.org/repository/rcsb-super-proxy/</downloadUrl>
		<repository>
			<id>releases</id>
			<name>RCSB PDB Maven Repository</name>
			<url>http://nexus3.rcsb.org/repository/maven-releases/</url>
		</repository>
		<snapshotRepository>
			<id>snapshots</id>
			<url>http://nexus3.rcsb.org/repository/maven-snapshots/</url>
			<uniqueVersion>false</uniqueVersion>
		</snapshotRepository>
	</distributionManagement>

	<dependencies>
		<dependency>
			<groupId>junit</groupId>
			<artifactId>junit</artifactId>
			<version>${junit.version}</version>
			<scope>test</scope>
		</dependency>
		<dependency>
			<groupId>org.slf4j</groupId>
			<artifactId>slf4j-api</artifactId>
			<version>${slf4j.version}</version>
		</dependency>
		<!-- Binding for Log4J -->
		<dependency>
			<groupId>org.apache.logging.log4j</groupId>
			<artifactId>log4j-slf4j-impl</artifactId>
			<version>${log4j.version}</version>
			<!-- runtime scope includes the test scope as well -->
			<scope>runtime</scope>			
		</dependency>
		<!-- Log4j API and Core implementation required for binding -->
		<dependency>
			<groupId>org.apache.logging.log4j</groupId>
			<artifactId>log4j-api</artifactId>
			<version>${log4j.version}</version>
			<!-- runtime scope includes the test scope as well -->
			<scope>runtime</scope>			
		</dependency>
		<dependency>
			<groupId>org.apache.logging.log4j</groupId>
			<artifactId>log4j-core</artifactId>
			<version>${log4j.version}</version>
			<!-- runtime scope includes the test scope as well -->
			<scope>runtime</scope>			
		</dependency>
	</dependencies>

	<build>
		<plugins>
			<plugin>
				<artifactId>maven-compiler-plugin</artifactId>
				<version>3.7.0</version>
				<configuration>
					<source>${jdk.version}</source>
					<target>${jdk.version}</target>
				</configuration>
			</plugin>
		</plugins>
	</build>
=======
        <dependency>
            <groupId>org.slf4j</groupId>
            <artifactId>slf4j-api</artifactId>
            <version>${slf4j.version}</version>
        </dependency>

        <!-- Binding for Log4J -->
        <dependency>
            <groupId>org.apache.logging.log4j</groupId>
            <artifactId>log4j-slf4j-impl</artifactId>
            <version>${log4j.version}</version>
            <!-- runtime scope includes the test scope as well -->
            <scope>runtime</scope>
        </dependency>

        <!-- Log4j API and Core implementation required for binding -->
        <dependency>
            <groupId>org.apache.logging.log4j</groupId>
            <artifactId>log4j-api</artifactId>
            <version>${log4j.version}</version>
            <!-- runtime scope includes the test scope as well -->
            <scope>runtime</scope>
        </dependency>
        <dependency>
            <groupId>org.apache.logging.log4j</groupId>
            <artifactId>log4j-core</artifactId>
            <version>${log4j.version}</version>
            <!-- runtime scope includes the test scope as well -->
            <scope>runtime</scope>
        </dependency>
    </dependencies>

    <build>
        <plugins>
            <plugin>
                <artifactId>maven-compiler-plugin</artifactId>
                <version>3.7.0</version>
                <configuration>
                    <source>${jdk.version}</source>
                    <target>${jdk.version}</target>
                </configuration>
            </plugin>
        </plugins>
    </build>
>>>>>>> 2ef471e6
</project><|MERGE_RESOLUTION|>--- conflicted
+++ resolved
@@ -1,13 +1,4 @@
 <project xmlns="http://maven.apache.org/POM/4.0.0" xmlns:xsi="http://www.w3.org/2001/XMLSchema-instance"
-<<<<<<< HEAD
-	xsi:schemaLocation="http://maven.apache.org/POM/4.0.0 http://maven.apache.org/maven-v4_0_0.xsd">
-	<modelVersion>4.0.0</modelVersion>
-	<groupId>org.rcsb</groupId>
-	<artifactId>rcsb-util</artifactId>
-	<packaging>jar</packaging>
-	<name>RCSB utils</name>
-	<version>1.3.0</version>
-=======
          xsi:schemaLocation="http://maven.apache.org/POM/4.0.0 http://maven.apache.org/maven-v4_0_0.xsd">
     <modelVersion>4.0.0</modelVersion>
     <groupId>org.rcsb</groupId>
@@ -23,43 +14,6 @@
         <log4j.version>2.9.1</log4j.version>
         <junit.version>4.12</junit.version>
     </properties>
-
-    <distributionManagement>
-        <downloadUrl>http://nexus3.rcsb.org/repository/rcsb-super-proxy/</downloadUrl>
-        <repository>
-            <id>releases</id>
-            <name>RCSB PDB Maven Repository</name>
-            <url>http://nexus3.rcsb.org/repository/maven-releases/</url>
-        </repository>
-        <snapshotRepository>
-            <id>snapshots</id>
-            <url>http://nexus3.rcsb.org/repository/maven-snapshots/</url>
-            <uniqueVersion>false</uniqueVersion>
-        </snapshotRepository>
-    </distributionManagement>
-
-    <scm>
-        <url>https://github.com/rcsb/rcsb-util</url>
-        <connection>scm:git:git://github.com/rcsb/rcsb-util.git</connection>
-    </scm>
-
-    <dependencies>
->>>>>>> 2ef471e6
-
-        <dependency>
-            <groupId>junit</groupId>
-            <artifactId>junit</artifactId>
-            <version>${junit.version}</version>
-            <scope>test</scope>
-        </dependency>
-
-<<<<<<< HEAD
-		<jdk.version>1.8</jdk.version>
-	
-		<slf4j.version>1.7.25</slf4j.version>
-		<log4j.version>2.9.1</log4j.version>
-		<junit.version>4.12</junit.version>
-	</properties>
 
 	<distributionManagement>
 		<downloadUrl>http://nexus3.rcsb.org/repository/rcsb-super-proxy/</downloadUrl>
@@ -124,50 +78,4 @@
 			</plugin>
 		</plugins>
 	</build>
-=======
-        <dependency>
-            <groupId>org.slf4j</groupId>
-            <artifactId>slf4j-api</artifactId>
-            <version>${slf4j.version}</version>
-        </dependency>
-
-        <!-- Binding for Log4J -->
-        <dependency>
-            <groupId>org.apache.logging.log4j</groupId>
-            <artifactId>log4j-slf4j-impl</artifactId>
-            <version>${log4j.version}</version>
-            <!-- runtime scope includes the test scope as well -->
-            <scope>runtime</scope>
-        </dependency>
-
-        <!-- Log4j API and Core implementation required for binding -->
-        <dependency>
-            <groupId>org.apache.logging.log4j</groupId>
-            <artifactId>log4j-api</artifactId>
-            <version>${log4j.version}</version>
-            <!-- runtime scope includes the test scope as well -->
-            <scope>runtime</scope>
-        </dependency>
-        <dependency>
-            <groupId>org.apache.logging.log4j</groupId>
-            <artifactId>log4j-core</artifactId>
-            <version>${log4j.version}</version>
-            <!-- runtime scope includes the test scope as well -->
-            <scope>runtime</scope>
-        </dependency>
-    </dependencies>
-
-    <build>
-        <plugins>
-            <plugin>
-                <artifactId>maven-compiler-plugin</artifactId>
-                <version>3.7.0</version>
-                <configuration>
-                    <source>${jdk.version}</source>
-                    <target>${jdk.version}</target>
-                </configuration>
-            </plugin>
-        </plugins>
-    </build>
->>>>>>> 2ef471e6
 </project>